package vra7

import (
	"fmt"
	"reflect"
	"strings"
	"time"

	"github.com/hashicorp/terraform/helper/schema"
	logging "github.com/op/go-logging"
	"github.com/vmware/terraform-provider-vra7/sdk"
	"github.com/vmware/terraform-provider-vra7/utils"
)

// error constants
const (
	ConfigInvalidError                = "The resource_configuration in the config file has invalid component name(s): %v "
	DestroyActionTemplateError        = "Error retrieving destroy action template for the deployment %v: %v "
	BusinessGroupIDNameNotMatchingErr = "The business group name %s and id %s does not belong to the same business group, provide either name or id"
	CatalogItemIDNameNotMatchingErr   = "The catalog item name %s and id %s does not belong to the same catalog item, provide either name or id"
)

var (
	log = logging.MustGetLogger(utils.LoggerID)
)

// ProviderSchema represents the information provided in the tf file
type ProviderSchema struct {
	CatalogItemName         string
	CatalogItemID           string
	Description             string
	Reasons                 string
	BusinessGroupID         string
	BusinessGroupName       string
	WaitTimeout             int
	RequestStatus           string
	DeploymentConfiguration map[string]interface{}
	DeploymentDestroy       bool
	Lease                   int
	DeploymentID            string
	ResourceConfiguration   []sdk.ResourceConfigurationStruct
}

func resourceVra7Deployment() *schema.Resource {
	return &schema.Resource{
		Create: resourceVra7DeploymentCreate,
		Read:   resourceVra7DeploymentRead,
		Update: resourceVra7DeploymentUpdate,
		Delete: resourceVra7DeploymentDelete,
		Importer: &schema.ResourceImporter{
			State: schema.ImportStatePassthrough,
		},

		Schema: map[string]*schema.Schema{
			"catalog_item_name": {
				Type:     schema.TypeString,
				Optional: true,
			},
			"catalog_item_id": {
				Type:     schema.TypeString,
				Computed: true,
				Optional: true,
			},
			"description": {
				Type:     schema.TypeString,
				Computed: true,
				Optional: true,
			},
			"reasons": {
				Type:     schema.TypeString,
				Optional: true,
			},
			"businessgroup_id": {
				Type:     schema.TypeString,
				Computed: true,
				Optional: true,
			},
			"businessgroup_name": {
				Type:     schema.TypeString,
				Computed: true,
				Optional: true,
			},
			"deployment_configuration": {
				Type:     schema.TypeMap,
				Optional: true,
				Elem:     schema.TypeString,
			},
			"deployment_destroy": {
				Type:     schema.TypeBool,
				Optional: true,
				Default:  true,
			},
			"resource_configuration": resourceConfigurationSchema(),
			"lease_days": {
				Type:     schema.TypeInt,
				Computed: true,
				Optional: true,
			},
			"expiry_date": {
				Type:     schema.TypeString,
				Optional: true,
				Computed: true,
			},
			"wait_timeout": {
				Type:     schema.TypeInt,
				Optional: true,
				Default:  15,
			},
			"deployment_id": {
				Type:     schema.TypeString,
				Computed: true,
			},
			"name": {
				Type:     schema.TypeString,
				Computed: true,
			},
			"request_status": {
				Type:     schema.TypeString,
				Computed: true,
				ForceNew: true,
			},
			"created_date": {
				Type:     schema.TypeString,
				Computed: true,
			},
			"owners": {
				Type:     schema.TypeList,
				Computed: true,
				Elem: &schema.Resource{
					Schema: map[string]*schema.Schema{
						"id": {
							Type:     schema.TypeString,
							Computed: true,
						},
						"name": {
							Type:     schema.TypeString,
							Computed: true,
						},
					},
				},
			},
		},
	}
}

// Terraform call - terraform apply
// This function creates a new vRA 7 Deployment using configuration in a user's Terraform file.
// The Deployment is produced by invoking a catalog item that is specified in the configuration.
func resourceVra7DeploymentCreate(d *schema.ResourceData, meta interface{}) error {
	log.Info("Creating the resource vra7_deployment...")
	vraClient := meta.(*sdk.APIClient)
	// Get client handle

	validityErr := checkConfigValuesValidity(d)
	if validityErr != nil {
		return validityErr
	}

	p, err := readProviderConfiguration(d, vraClient)
	if err != nil {
		return err
	}

	requestTemplate, validityErr := p.checkResourceConfigValidity(vraClient)
	if validityErr != nil {
		return validityErr
	}

	requestTemplate.Description = p.Description
	requestTemplate.Reasons = p.Reasons
	// if business group is not provided, the default business group in the request template is used
	if p.BusinessGroupID != "" {
		requestTemplate.BusinessGroupID = p.BusinessGroupID
	}
	if p.Lease != 0 {
		requestTemplate.Data["_leaseDays"] = p.Lease
	}
	for field, value := range p.DeploymentConfiguration {
		requestTemplate.Data[field] = utils.UnmarshalJSONStringIfNecessary(field, value)
	}

	for _, rConfig := range p.ResourceConfiguration {
		tempConfigMap := make(map[string]interface{})
		for index, element := range rConfig.Configuration {
			tempConfigMap[index] = element
		}
		if rConfig.Cluster != 0 {
			tempConfigMap["_cluster"] = rConfig.Cluster
		}
		for propertyName, propertyValue := range tempConfigMap {
			requestTemplate.Data[rConfig.ComponentName] = updateRequestTemplate(
				requestTemplate.Data[rConfig.ComponentName].(map[string]interface{}),
				propertyName,
				propertyValue)
		}
	}

	log.Info("The updated catalog item request template  is %v\n", requestTemplate.Data)

	//Fire off a catalog item request to create a deployment.
	catalogRequest, err := vraClient.RequestCatalogItem(requestTemplate)

	if err != nil {
		return fmt.Errorf("The catalog item request failed with error %v", err)
	}
	_, err = waitForRequestCompletion(d, meta, catalogRequest.ID)
	if err != nil {
		return err
	}
	d.SetId(catalogRequest.ID)
	log.Info("Finished creating the resource vra7_deployment with request id %s", d.Id())
	return resourceVra7DeploymentRead(d, meta)
}

func updateRequestTemplate(templateInterface map[string]interface{}, field string, value interface{}) map[string]interface{} {
	replaced := ReplaceValueInRequestTemplate(templateInterface, field, value)

	if !replaced {
		templateInterface["data"] = AddValueToRequestTemplate(templateInterface["data"].(map[string]interface{}), field, value)
	}
	return templateInterface
}

// This function updates the state of a vRA 7 Deployment when changes to a Terraform file are applied.
//The update is performed on the Deployment using supported (day-2) actions.
func resourceVra7DeploymentUpdate(d *schema.ResourceData, meta interface{}) error {

	log.Info("Updating the resource vra7_deployment with request id %s", d.Id())
	vraClient := meta.(*sdk.APIClient)

	p, err := readProviderConfiguration(d, vraClient)
	if err != nil {
		return err
	}
	_, validityErr := p.checkResourceConfigValidity(vraClient)
	if validityErr != nil {
		return validityErr
	}

	// Change Lease Day 2 operation
	if d.HasChange("expiry_date") {
		deploymentResourceActions, err := vraClient.GetResourceActions(p.DeploymentID)
		if err != nil {
			return err
		}
		deploymentActionsMap := GetActionNameIDMap(deploymentResourceActions)
		changeLeaseActionID := deploymentActionsMap["Change Lease"]
		if changeLeaseActionID != "" {
			resourceActionTemplate, _ := vraClient.GetResourceActionTemplate(p.DeploymentID, changeLeaseActionID)
			log.Info("Starting Change Lease action on the deployment with id %v. The lease will be extended by %v days.", p.DeploymentID, p.Lease)
			_ = ReplaceValueInRequestTemplate(
				resourceActionTemplate.Data, "provider-ExpirationDate", d.Get("expiry_date").(string))
			resourceActionTemplate.Description = d.Get("description").(string)
			resourceActionTemplate.Reasons = d.Get("reasons").(string)
			requestID, err := vraClient.PostResourceAction(p.DeploymentID, changeLeaseActionID, resourceActionTemplate)
			if err != nil {
				log.Errorf("The change lease request failed with error: %v ", err)
				return err
			}
			_, err = waitForRequestCompletion(d, meta, requestID)
			if err != nil {
				log.Errorf("The change lease request failed with error: %v ", err)
				return err
			}
			log.Info("Successfully completed the Change Lease action for the deployment with id %v.", p.DeploymentID)
		}
	}

	// get the old and new resource_configuration data
	old, new := d.GetChange("resource_configuration")
	oldResourceConfigList := expandResourceConfiguration(old)
	newResourceConfigList := expandResourceConfiguration(new)

	if d.HasChange("resource_configuration") {
		for _, newResourceConfig := range newResourceConfigList {
			index, oldResourceConfig := GetResourceConfigurationByComponent(oldResourceConfigList, newResourceConfig.ComponentName)
			if index != -1 {

				deploymentResourceActions, err := vraClient.GetResourceActions(p.DeploymentID)
				if err != nil {
					return err
				}
				deploymentActionsMap := GetActionNameIDMap(deploymentResourceActions)
				if newResourceConfig.Cluster != 0 && oldResourceConfig.Cluster != newResourceConfig.Cluster {
					if oldResourceConfig.Cluster < newResourceConfig.Cluster && deploymentActionsMap[sdk.ScaleOut] != "" {
						// Scale Out Day 2 operation
						scaleOutActionID := deploymentActionsMap[sdk.ScaleOut]
						// get the action template for scale out
						resourceActionTemplate, err := vraClient.GetResourceActionTemplate(p.DeploymentID, scaleOutActionID)
						if err != nil {
							return err
						}
						resourceActionTemplate.Description = d.Get("description").(string)
						resourceActionTemplate.Reasons = d.Get("reasons").(string)
						// get the map from the action template corresponding to the key which is the component name
						actionTemplateDataMap := GetActionTemplateDataByComponent(resourceActionTemplate.Data, newResourceConfig.ComponentName)
						// update the template with the new cluster size
						log.Info("Starting Scale Out action on the deployment with id %v for the component %v. The cluster size will be increased from %v to %v.",
							p.DeploymentID, oldResourceConfig.ComponentName, oldResourceConfig.Cluster, newResourceConfig.Cluster)
						_ = ReplaceValueInRequestTemplate(
							actionTemplateDataMap, "_cluster", newResourceConfig.Cluster)
						requestID, err := vraClient.PostResourceAction(p.DeploymentID, scaleOutActionID, resourceActionTemplate)
						if err != nil {
							log.Errorf("The scale out request failed with error: %v ", err)
							return err
						}
						log.Info("The Scale Out operation for the component %v has been submitted", newResourceConfig.ComponentName)
						_, err = waitForRequestCompletion(d, meta, requestID)
						if err != nil {
							log.Errorf("The scale out request failed with error: %v ", err)
							return err
						}
						log.Info("Successfully completed the Scale Out action for the deployment with id %v.", p.DeploymentID)
					} else if oldResourceConfig.Cluster > newResourceConfig.Cluster && deploymentActionsMap[sdk.ScaleIn] != "" {
						// Scale In Day 2 operation
						scaleInActionID := deploymentActionsMap[sdk.ScaleIn]
						// get the action template for scale in
						resourceActionTemplate, err := vraClient.GetResourceActionTemplate(p.DeploymentID, scaleInActionID)
						if err != nil {
							return err
						}
						resourceActionTemplate.Description = d.Get("description").(string)
						resourceActionTemplate.Reasons = d.Get("reasons").(string)
						// get the map from the action template corresponding to the key which is the component name
						actionTemplateDataMap := GetActionTemplateDataByComponent(resourceActionTemplate.Data, newResourceConfig.ComponentName)
						// update the template with the new cluster size
						log.Info("Starting Scale In action on the deployment with id %v for the component %v. The cluster size will be decresed from %v to %v.",
							p.DeploymentID, oldResourceConfig.ComponentName, oldResourceConfig.Cluster, newResourceConfig.Cluster)
						_ = ReplaceValueInRequestTemplate(
							actionTemplateDataMap, "_cluster", newResourceConfig.Cluster)
						requestID, err := vraClient.PostResourceAction(p.DeploymentID, scaleInActionID, resourceActionTemplate)
						if err != nil {
							log.Errorf("The scale in request failed with error: %v ", err)
							return err
						}
						log.Info("The Scale In operation for the component %v has been submitted", newResourceConfig.ComponentName)
						_, err = waitForRequestCompletion(d, meta, requestID)
						if err != nil {
							log.Errorf("The scale in request failed with error: %v ", err)
							return err
						}
						log.Info("Successfully completed the Scale In action for the deployment with id %v.", p.DeploymentID)
					}
				}
			}
		}

		for _, newRC := range newResourceConfigList {
			cName := newRC.ComponentName
			index, oldRC := GetResourceConfigurationByComponent(oldResourceConfigList, cName)

			if index != -1 {
				newConfig := newRC.Configuration
				for _, instance := range oldRC.Instances {
					vmResourceActions, err := vraClient.GetResourceActions(instance.ResourceID)
					if err != nil {
						return err
					}
					vmResourceActionsMap := GetActionNameIDMap(vmResourceActions)
					if vmResourceActionsMap[sdk.Reconfigure] != "" {
						reconfigureActionID := vmResourceActionsMap[sdk.Reconfigure]
						resourceActionTemplate, _ := vraClient.GetResourceActionTemplate(instance.ResourceID, reconfigureActionID)
						resourceActionTemplate.Description = d.Get("description").(string)
						resourceActionTemplate.Reasons = d.Get("reasons").(string)
						configChanged := false
						actionTemplateDataMap := resourceActionTemplate.Data
						// checking if any property has changed in the new configuration
						for propertyName, propertyValue := range newConfig {
							if oldRC.Configuration[propertyName] != propertyValue {
								_ = ReplaceValueInRequestTemplate(
									actionTemplateDataMap, propertyName, propertyValue)
								if !configChanged {
									configChanged = true
								}
							}
						}
						if configChanged {
							log.Info("Starting Reconfigure action on the component %v.", cName)
							requestID, err := vraClient.PostResourceAction(instance.ResourceID, reconfigureActionID, resourceActionTemplate)
							if err != nil {
								log.Errorf("The reconfigure request failed with error: %v ", err)
								return err
							}
							log.Info("The Reconfigure operation for the component %v has been submitted", cName)
							_, err = waitForRequestCompletion(d, meta, requestID)
							if err != nil {
								log.Errorf("The reconfigure request for component %v failed with error: %v ", cName, err)
								return err
							}
							log.Info("Successfully completed the Reconfigure action on the component %v.", cName)
						}
					}
				}
			}
		}
	}

	// the description and reasons cannot be updated without any valid day-2 opearation
	if (d.HasChange("description") || d.HasChange("reasons")) && (!d.HasChange("lease_days") && !d.HasChange("resource_configuration")) {
		return fmt.Errorf("Updating only description and/or reasons is not supported. You can update them during any supported Day-2 actions")
	}

	log.Info("Finished updating the resource vra7_deployment with request id %s", d.Id())
	return resourceVra7DeploymentRead(d, meta)
}

// This function retrieves the latest state of a vRA 7 deployment. Terraform updates its state based on
// the information returned by this function.
func resourceVra7DeploymentRead(d *schema.ResourceData, meta interface{}) error {

	log.Info("Reading the resource vra7_deployment with request id %s ", d.Id())
	vraClient := meta.(*sdk.APIClient)

	p, err := readProviderConfiguration(d, vraClient)
	if err != nil {
		return err
	}

	// Get the ID of the catalog request that was used to provision this Deployment. This id
	// will remain the same for this deployment across any actions on the machines like reconfigure, etc.
	catalogItemRequestID := d.Id()

	deploymentID, err := vraClient.GetDeploymentIDFromRequest(catalogItemRequestID)
	if err != nil {
		return err
	}
	// Since the resource view API above do not provide the cluster value, it is calculated
	// by tracking the component name and updated in the state file
	clusterCountMap := make(map[string]int)
	// parse the resource view API response and create a resource configuration list that will contain information
	// of the deployed VMs
	var resourceConfigList []sdk.ResourceConfigurationStruct
<<<<<<< HEAD

	deployment, err := vraClient.GetDeployment(deploymentID)

	if err != nil {
		return err
	}

	d.Set("catalog_item_id", deployment.CatalogItem.ID)
	d.Set("catalog_item_name", deployment.CatalogItem.Label)
	d.Set("deployment_id", deploymentID)
	d.Set("description", deployment.Description)
	d.Set("created_date", deployment.CreatedDate)
	d.Set("expiry_date", deployment.ExpiryDate)
	d.Set("name", deployment.Name)
	d.Set("businessgroup_id", deployment.Subtenant.ID)
	d.Set("businessgroup_name", deployment.Subtenant.Label)

	owners := make([]map[string]string, 0)
	for _, owner := range deployment.Owners {
		ownerMap := make(map[string]string)
		ownerMap["id"] = owner.ID
		ownerMap["name"] = owner.Name
		owners = append(owners, ownerMap)
	}
	d.Set("owners", owners)

	for _, component := range deployment.Components {

		if component.Type == sdk.InfrastructureVirtual {

			data := component.Data
			componentName := data["Component"].(string)

			if componentName != "" {
				instance := sdk.Instance{}
				instance.IPAddress = data["ip_address"].(string)
				instance.Name = component.Name
				instance.ResourceID = component.ID
				instance.ResourceType = component.Type
				instance.Properties = data

				// checking to see if a resource configuration struct exists for the component name
				// if yes, then add another instance to the instances list of that resource config struct
				// at index of resource config list
				// else create a new rescource config struct and add to the resource config list
				index, rcStruct := GetResourceConfigurationByComponent(resourceConfigList, componentName)

				if index == -1 {
					rcStruct.ComponentName = componentName
					rcStruct.RequestID = catalogItemRequestID
					rcStruct.ParentResourceID = component.ParentID
					if p != nil && p.ResourceConfiguration != nil {
						rcStruct.Configuration = GetConfiguration(componentName, p.ResourceConfiguration)
					}
					rcStruct.Instances = make([]sdk.Instance, 0)
					rcStruct.Instances = append(rcStruct.Instances, instance)
					resourceConfigList = append(resourceConfigList, rcStruct)
				} else {
					rcStruct.Instances = append(rcStruct.Instances, instance)
					resourceConfigList[index] = rcStruct
				}
				clusterCountMap[componentName] = clusterCountMap[componentName] + 1
=======
	for _, resource := range requestResourceView.Content {
		rMap := resource.(map[string]interface{})
		resourceType := rMap["resourceType"].(string)
		name := rMap["name"].(string)
		dateCreated := rMap["dateCreated"].(string)
		lastUpdated := rMap["lastUpdated"].(string)
		resourceID := rMap["resourceId"].(string)
		requestID := rMap["requestId"].(string)
		requestState := rMap["requestState"].(string)
		hasChildren := rMap["hasChildren"].(bool)

		// only read the Deployment from the first content response,
		// get VMs and other components as Child Resources from the Deployment
		if resourceType == sdk.DeploymentResourceType {

			leaseMap := rMap["lease"].(map[string]interface{})
			leaseStart := leaseMap["start"].(string)
			d.Set("lease_start", leaseStart)
			// if the lease never expires, the end date will be null
			if leaseMap["end"] != nil {
				leaseEnd := leaseMap["end"].(string)
				d.Set("lease_end", leaseEnd)
				// the lease_days are calculated from the current time and lease_end dates as the resourceViews API does not return that information
				currTime, _ := time.Parse(time.RFC3339, time.Now().Format(time.RFC3339))
				endTime, _ := time.Parse(time.RFC3339, leaseEnd)
				diff := endTime.Sub(currTime)
				d.Set("lease_days", int(diff.Hours()/24))
				// end
			} else {
				d.Set("lease_days", nil) // set lease days to nil if lease_end is nil
			}

			d.Set("catalog_item_id", rMap["catalogItemId"].(string))
			d.Set("catalog_item_name", rMap["catalogItemLabel"].(string))
			d.Set("deployment_id", resourceID)
			d.Set("date_created", dateCreated)
			d.Set("last_updated", lastUpdated)
			d.Set("tenant_id", rMap["tenantId"].(string))
			d.Set("owners", rMap["owners"].([]interface{}))
			d.Set("name", name)
			d.Set("businessgroup_id", rMap["businessGroupId"].(string))

			if hasChildren {
				links := rMap["links"].([]interface{})
				var childResourcesLink string

				for _, link := range links {
					l := link.(map[string]interface{})
					if l["rel"].(string) == "GET: Child Resources" {
						childResourcesLink = l["href"].(string)
					}
				}
				requestResourceView, errTemplate := vraClient.GetChildResources(childResourcesLink)
				if requestResourceView != nil && len(requestResourceView.Content) == 0 {
					//If resource does not exists then unset the resource ID from state file
					d.SetId("")
					return fmt.Errorf("The resource cannot be found")
				}
				if errTemplate != nil || len(requestResourceView.Content) == 0 {
					return fmt.Errorf("Resource view failed to load with the error %v", errTemplate)
				}

				for _, resource := range requestResourceView.Content {
					rMap := resource.(map[string]interface{})
					resourceType := rMap["resourceType"].(string)
					name := rMap["name"].(string)
					dateCreated := rMap["dateCreated"].(string)
					lastUpdated := rMap["lastUpdated"].(string)
					resourceID := rMap["resourceId"].(string)
					data := rMap["data"].(map[string]interface{})
					parentResourceID := rMap["parentResourceId"].(string)
					var resourceConfigStruct sdk.ResourceConfigurationStruct
					resourceConfigStruct.Configuration = data
					resourceConfigStruct.Name = name
					resourceConfigStruct.DateCreated = dateCreated
					resourceConfigStruct.LastUpdated = lastUpdated
					resourceConfigStruct.ResourceID = resourceID
					resourceConfigStruct.ResourceType = resourceType
					resourceConfigStruct.RequestID = requestID
					resourceConfigStruct.RequestState = requestState
					resourceConfigStruct.ParentResourceID = parentResourceID
					if resourceType == sdk.InfrastructureVirtual {
						componentName := data["Component"].(string)
						resourceConfigStruct.ComponentName = componentName
						resourceConfigStruct.IPAddress = data["ip_address"].(string)

						// the cluster value is calculated from the map based on the component name as the
						// resourceViews API does not return that information
						clusterCountMap[componentName] = clusterCountMap[componentName] + 1
					}

					if rMap["description"] != nil {
						resourceConfigStruct.Description = rMap["description"].(string)
					}
					if rMap["status"] != nil {
						resourceConfigStruct.Status = rMap["status"].(string)
					}
					resourceConfigList = append(resourceConfigList, resourceConfigStruct)
				}

			}

			if rMap["description"] != nil {
				d.Set("description", rMap["description"].(string))
			}
			if rMap["status"] != nil {
				d.Set("request_status", rMap["status"].(string))
>>>>>>> 5823da8c
			}
		}
	}

	if err := d.Set("resource_configuration", flattenResourceConfigurations(resourceConfigList, clusterCountMap)); err != nil {
		return fmt.Errorf("error setting resource configuration - error: %v", err)
	}

	log.Info("Finished reading the resource vra7_deployment with request id %s", d.Id())
	return nil
}

//Function use - To delete resources which are created by terraform and present in state file
func resourceVra7DeploymentDelete(d *schema.ResourceData, meta interface{}) error {
	log.Info("Deleting the resource vra7_deployment with request id %s", d.Id())
	vraClient := meta.(*sdk.APIClient)

	// Throw an error if request ID has no value or empty value
	if len(d.Id()) == 0 {
		return fmt.Errorf("Resource not found")
	}

	p, err := readProviderConfiguration(d, vraClient)
	if err != nil {
		return err
	}

	deploymentID := d.Get("deployment_id").(string)
	deploymentResourceActions, _ := vraClient.GetResourceActions(deploymentID)
	deploymentActionsMap := GetActionNameIDMap(deploymentResourceActions)
	destroyActionID := deploymentActionsMap["Destroy"]
	if p.DeploymentDestroy && destroyActionID != "" {
		resourceActionTemplate, _ := vraClient.GetResourceActionTemplate(deploymentID, destroyActionID)
		requestID, err := vraClient.PostResourceAction(deploymentID, destroyActionID, resourceActionTemplate)
		if err != nil {
			log.Errorf("The destroy request failed with error: %v ", err)
			return err
		}
		status, err := waitForRequestCompletion(d, meta, requestID)
		if err != nil {
			log.Errorf("The destroy request failed with error: %v ", err)
			return err
		}
		if status == sdk.Successful {
			d.SetId("")
		}
	}
	log.Info("Finished destroying the resource vra7_deployment with request id %s", d.Id())
	return nil
}

// check if the resource configuration is valid in the terraform config file
func (p *ProviderSchema) checkResourceConfigValidity(client *sdk.APIClient) (*sdk.CatalogItemRequestTemplate, error) {
	log.Info("Checking if the terraform config file is valid")

	// Get request template for catalog item.
	requestTemplate, err := client.GetCatalogItemRequestTemplate(p.CatalogItemID)
	if err != nil {
		return nil, err
	}
	log.Info("The request template data corresponding to the catalog item %v is: \n %v\n", p.CatalogItemID, requestTemplate.Data)

	// Get all component names in the blueprint corresponding to the catalog item.
	componentSet := make(map[string]bool)
	for field := range requestTemplate.Data {
		if reflect.ValueOf(requestTemplate.Data[field]).Kind() == reflect.Map {
			componentSet[field] = true
		}
	}
	log.Info("The component name(s) in the blueprint corresponding to the catalog item: %v\n", componentSet)

	var invalidKeys []string
	// check if the component of resource_configuration map exists in the componentSet
	// retrieved from catalog item request template

	for _, k := range p.ResourceConfiguration {
		if _, ok := componentSet[k.ComponentName]; !ok {
			invalidKeys = append(invalidKeys, k.ComponentName)
		}
	}
	// there are invalid resource config keys in the terraform config file, abort and throw an error
	if len(invalidKeys) > 0 {
		return nil, fmt.Errorf(ConfigInvalidError, strings.Join(invalidKeys, ", "))
	}

	return requestTemplate, nil
}

// check if the values provided in the config file are valid and set
// them in the resource schema. Requires to call APIs
func checkConfigValuesValidity(d *schema.ResourceData) error {

	catalogItemName := d.Get("catalog_item_name").(string)
	catalogItemID := d.Get("catalog_item_id").(string)
	businessgroupName := d.Get("businessgroup_name").(string)
	businessgroupID := d.Get("businessgroup_id").(string)

	// If catalogItemID and catalogItemName both not provided then return an error
	if catalogItemID == "" && catalogItemName == "" {
		return fmt.Errorf("Provide either a catalog_item_name or a catalog_item_id in the configuration")
	}

	// If both catalog_item_name and catalogItemName return an error
	if catalogItemID != "" && catalogItemName != "" {
		return fmt.Errorf("Provide either a catalog_item_name or a catalog_item_id in the configuration")
	}

	// If both businessgroupID and businessgroupName return an error
	if businessgroupID != "" && businessgroupName != "" {
		return fmt.Errorf("Provide either a businessgroup_id or a businessgroup_name in the configuration")
	}
	return nil
}

// read the config file
func readProviderConfiguration(d *schema.ResourceData, vraClient *sdk.APIClient) (*ProviderSchema, error) {
	log.Info("Reading the provider configuration data.....")
	providerSchema := ProviderSchema{
		CatalogItemName:         strings.TrimSpace(d.Get("catalog_item_name").(string)),
		CatalogItemID:           strings.TrimSpace(d.Get("catalog_item_id").(string)),
		Description:             strings.TrimSpace(d.Get("description").(string)),
		Reasons:                 strings.TrimSpace(d.Get("reasons").(string)),
		BusinessGroupName:       strings.TrimSpace(d.Get("businessgroup_name").(string)),
		BusinessGroupID:         strings.TrimSpace(d.Get("businessgroup_id").(string)),
		Lease:                   d.Get("lease_days").(int),
		DeploymentID:            strings.TrimSpace(d.Get("deployment_id").(string)),
		WaitTimeout:             d.Get("wait_timeout").(int) * 60,
		ResourceConfiguration:   expandResourceConfiguration(d.Get("resource_configuration")),
		DeploymentDestroy:       d.Get("deployment_destroy").(bool),
		DeploymentConfiguration: d.Get("deployment_configuration").(map[string]interface{}),
	}

	// if catalog item name is provided, fetch the catalog item id
	if len(providerSchema.CatalogItemID) == 0 && len(providerSchema.CatalogItemName) > 0 {
		id, err := vraClient.ReadCatalogItemByName(providerSchema.CatalogItemName)
		if err != nil {
			return &providerSchema, err
		}
		providerSchema.CatalogItemID = id
	}

	// get the business group id from name
	if len(providerSchema.BusinessGroupID) == 0 && len(providerSchema.BusinessGroupName) > 0 {
		id, err := vraClient.GetBusinessGroupID(providerSchema.BusinessGroupName, vraClient.Tenant)
		if err != nil {
			return &providerSchema, err
		}
		providerSchema.BusinessGroupID = id
	}

	log.Info("The values provided in the TF config file is: \n %v ", providerSchema)
	return &providerSchema, nil
}

// check the request status on apply update and destroy
func waitForRequestCompletion(d *schema.ResourceData, meta interface{}, requestID string) (string, error) {
	vraClient := meta.(*sdk.APIClient)
	waitTimeout := d.Get("wait_timeout").(int) * 60
	sleepFor := 20
	status := ""
	for i := 0; i < waitTimeout/sleepFor; i++ {
		log.Info("Waiting for %d seconds before checking request status.", sleepFor)
		time.Sleep(time.Duration(sleepFor) * time.Second)
		reqestStatusView, _ := vraClient.GetRequestStatus(requestID)
		status = reqestStatusView.Phase
		d.Set("request_status", status)
		log.Info("Checking to see the status of the request. Status: %s.", status)
		if status == sdk.Successful {
			log.Info("Request is SUCCESSFUL.")
			return sdk.Successful, nil
		} else if status == sdk.Failed {
			return sdk.Failed, fmt.Errorf("Request failed \n %v ", reqestStatusView.RequestCompletion.CompletionDetails)
		} else if status == sdk.InProgress {
			log.Info("The request is still IN PROGRESS.")
		} else {
			log.Info("Request status: %s.", status)
		}
	}
	// The execution has timed out while still IN PROGRESS.
	// The user will need to use 'terraform refresh' at a later point to resolve this.
	return "", fmt.Errorf("Request has timed out with status %s. \nRun terraform refresh to get the latest state of your request", status)
}

// GetActionTemplateDataByComponent return the map corresponding the component name in the template data
func GetActionTemplateDataByComponent(actionTemplate map[string]interface{}, componentName string) map[string]interface{} {
	actionTemplateDataByComponent := make(map[string]interface{})
	for key, value := range actionTemplate {
		if key == componentName && reflect.ValueOf(value).Kind() == reflect.Map {
			actionTemplateDataByComponent = value.(map[string]interface{})
			break
		}
	}
	return actionTemplateDataByComponent
}

// GetResourceConfigurationByComponent returns the resource_configuration corresponding the component
func GetResourceConfigurationByComponent(resourceConfigurationList []sdk.ResourceConfigurationStruct, component string) (int, sdk.ResourceConfigurationStruct) {
	for index, rConfig := range resourceConfigurationList {
		if rConfig.ComponentName == component {
			return index, rConfig
		}
	}
	return -1, sdk.ResourceConfigurationStruct{}
}

// GetActionNameIDMap returns a map of Action name and id
func GetActionNameIDMap(resourceActions []sdk.Operation) map[string]string {
	actionNameIDMap := make(map[string]string)
	for _, action := range resourceActions {
		actionNameIDMap[action.Name] = action.ID
	}
	return actionNameIDMap
}

// GetResourceByID return the resource config struct object filtered by ID
func GetResourceByID(resourceConfigStructList []sdk.ResourceConfigurationStruct, resourceID string) sdk.ResourceConfigurationStruct {
	var resourceConfigStruct sdk.ResourceConfigurationStruct
	for _, resourceStruct := range resourceConfigStructList {
		for _, instance := range resourceStruct.Instances {
			if instance.ResourceID == resourceID {
				resourceConfigStruct = resourceStruct
			}
		}
	}
	return resourceConfigStruct
}<|MERGE_RESOLUTION|>--- conflicted
+++ resolved
@@ -430,70 +430,6 @@
 	// parse the resource view API response and create a resource configuration list that will contain information
 	// of the deployed VMs
 	var resourceConfigList []sdk.ResourceConfigurationStruct
-<<<<<<< HEAD
-
-	deployment, err := vraClient.GetDeployment(deploymentID)
-
-	if err != nil {
-		return err
-	}
-
-	d.Set("catalog_item_id", deployment.CatalogItem.ID)
-	d.Set("catalog_item_name", deployment.CatalogItem.Label)
-	d.Set("deployment_id", deploymentID)
-	d.Set("description", deployment.Description)
-	d.Set("created_date", deployment.CreatedDate)
-	d.Set("expiry_date", deployment.ExpiryDate)
-	d.Set("name", deployment.Name)
-	d.Set("businessgroup_id", deployment.Subtenant.ID)
-	d.Set("businessgroup_name", deployment.Subtenant.Label)
-
-	owners := make([]map[string]string, 0)
-	for _, owner := range deployment.Owners {
-		ownerMap := make(map[string]string)
-		ownerMap["id"] = owner.ID
-		ownerMap["name"] = owner.Name
-		owners = append(owners, ownerMap)
-	}
-	d.Set("owners", owners)
-
-	for _, component := range deployment.Components {
-
-		if component.Type == sdk.InfrastructureVirtual {
-
-			data := component.Data
-			componentName := data["Component"].(string)
-
-			if componentName != "" {
-				instance := sdk.Instance{}
-				instance.IPAddress = data["ip_address"].(string)
-				instance.Name = component.Name
-				instance.ResourceID = component.ID
-				instance.ResourceType = component.Type
-				instance.Properties = data
-
-				// checking to see if a resource configuration struct exists for the component name
-				// if yes, then add another instance to the instances list of that resource config struct
-				// at index of resource config list
-				// else create a new rescource config struct and add to the resource config list
-				index, rcStruct := GetResourceConfigurationByComponent(resourceConfigList, componentName)
-
-				if index == -1 {
-					rcStruct.ComponentName = componentName
-					rcStruct.RequestID = catalogItemRequestID
-					rcStruct.ParentResourceID = component.ParentID
-					if p != nil && p.ResourceConfiguration != nil {
-						rcStruct.Configuration = GetConfiguration(componentName, p.ResourceConfiguration)
-					}
-					rcStruct.Instances = make([]sdk.Instance, 0)
-					rcStruct.Instances = append(rcStruct.Instances, instance)
-					resourceConfigList = append(resourceConfigList, rcStruct)
-				} else {
-					rcStruct.Instances = append(rcStruct.Instances, instance)
-					resourceConfigList[index] = rcStruct
-				}
-				clusterCountMap[componentName] = clusterCountMap[componentName] + 1
-=======
 	for _, resource := range requestResourceView.Content {
 		rMap := resource.(map[string]interface{})
 		resourceType := rMap["resourceType"].(string)
@@ -601,7 +537,6 @@
 			}
 			if rMap["status"] != nil {
 				d.Set("request_status", rMap["status"].(string))
->>>>>>> 5823da8c
 			}
 		}
 	}
